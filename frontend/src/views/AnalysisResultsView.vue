--- conflicted
+++ resolved
@@ -232,34 +232,9 @@
           </div>
         </div>
 
-<<<<<<< HEAD
-      <div class="metrics-container">
-        <div
-          v-for="metric in analysisData.keyMetrics"
-          :key="metric.label"
-          class="clickable-metric"
-          @click="handleMetricClick(metric)"
-        >
-          <MetricCard
-            :label="metric.label"
-            :value="metric.value"
-            :icon="getMetricIcon(metric.label)"
-            :icon-color="getMetricIconColor(metric.label)"
-            :chart-type="getChartType(metric.label)"
-            :chart-value="getChartValue(metric)"
-            :trend-data="getTrendData(metric.label)"
-            :show-chart="true"
-            :source="metric.source"
-            :trend="getMetricTrend(metric.label)"
-            :change="getMetricChange(metric.label)"
-          />
-        </div>
-      </div>
-=======
         <!-- FINANCIAL ANALYSIS TAB -->
         <div data-tab-pane v-show="activeTab === 'financial'" class="tab-pane">
           <h3>Financial Analysis</h3>
->>>>>>> 92564368
 
           <!-- Add this section BEFORE the "limited financial data" message -->
           <MarketBenchmarkChart :startup-name="analysisData.startupName" />
@@ -352,15 +327,6 @@
           </div>
         </div>
 
-<<<<<<< HEAD
-  <div v-if="showSourceModal" class="modal-overlay" @click="closeSourceModal">
-    <div class="source-modal" @click.stop>
-      <div class="modal-header">
-        <div class="header-left">
-          <div class="verification-status">
-            <div class="status-dot verified"></div>
-            <span>Source Verified</span>
-=======
         <!-- TRACTION TAB -->
         <div data-tab-pane v-show="activeTab === 'traction'" class="tab-pane">
           <h3>Traction & Achievements</h3>
@@ -391,7 +357,6 @@
           </div>
           <div v-else class="empty-state">
             <p>No traction data available</p>
->>>>>>> 92564368
           </div>
         </div>
       </div>
@@ -477,15 +442,6 @@
           </button>
         </div>
       </div>
-<<<<<<< HEAD
-
-      <!-- Debug case when no source -->
-      <div v-else class="modal-content">
-        <p style="color: red; padding: 20px">
-        </p>
-      </div>
-=======
->>>>>>> 92564368
     </div>
   </div>
 
@@ -537,32 +493,7 @@
   }
 });
 
-<<<<<<< HEAD
-function handleMetricClick(metric: any) {
-  console.log("🎯 Metric clicked:", metric.label);
-  console.log("📊 Metric source:", metric.source);
-
-  // Set the selected source for the modal
-  selectedSource.value = {
-    type: metric.source?.type || "document",
-    location:
-      metric.source?.location || `${metric.label} - Financial documents`,
-    confidence: metric.source?.confidence || "High",
-    details:
-      metric.source?.details ||
-      `Financial data for "${metric.label}" extracted and validated from investment documents. This metric was analyzed using advanced AI processing with cross-document verification for maximum investment reliability.`,
-  };
-
-  // Show the modal
-  showSourceModal.value = true;
-  console.log("🔍 Modal should now be visible:", showSourceModal.value);
-}
-
-// Basic Methods
-function getConfidenceClass(): string {
-=======
 function getConfidenceClass() {
->>>>>>> 92564368
   const score = analysisData.value?.recommendation?.score || 0;
   if (score >= 75) return "high";
   if (score >= 50) return "medium";
@@ -600,10 +531,6 @@
   return types[type] || type;
 }
 
-<<<<<<< HEAD
-function getMetricIcon(label: string): string {
-  const labelLower = label.toLowerCase();
-=======
 function formatLabel(text: string): string {
   return text
     .replace(/([A-Z])/g, " $1")
@@ -613,7 +540,6 @@
     .map((word) => word.charAt(0).toUpperCase() + word.slice(1))
     .join(" ");
 }
->>>>>>> 92564368
 
 function getConfidencePercentage(level: string): number {
   const map: Record<string, number> = { high: 90, medium: 70, low: 50 };
@@ -852,28 +778,10 @@
     }
   }
 
-<<<<<<< HEAD
-.debug-btn {
-  position: fixed;
-  top: 20px;
-  right: 20px;
-  background: #ff0000;
-  color: white;
-  padding: 10px 15px;
-  border: none;
-  border-radius: 8px;
-  cursor: pointer;
-  font-weight: bold;
-  z-index: 1000;
-
-  &:hover {
-    background: #cc0000;
-=======
   .recommendation-justification {
     color: rgba(255, 255, 255, 0.8);
     line-height: 1.6;
     font-size: 1em;
->>>>>>> 92564368
   }
 }
 
@@ -1369,25 +1277,6 @@
   }
 }
 
-<<<<<<< HEAD
-  &::after {
-    content: "🔍 VERIFY SOURCE";
-    position: absolute;
-    bottom: 16px;
-    right: 16px;
-    font-size: 13px; // Even bigger
-    font-weight: 700; // Even bolder
-    text-transform: uppercase; // All caps
-    letter-spacing: 0.5px; // Spaced out
-    color: $color-accent;
-    opacity: 1;
-    background: linear-gradient(
-      135deg,
-      rgba(0, 0, 0, 0.9),
-      rgba(0, 20, 40, 0.9)
-    );
-    padding: 8px 12px;
-=======
 .traction-section {
   display: grid;
   grid-template-columns: repeat(auto-fit, minmax(300px, 1fr));
@@ -1396,7 +1285,6 @@
   .traction-item {
     background: rgba(34, 197, 94, 0.05);
     border: 1px solid rgba(34, 197, 94, 0.2);
->>>>>>> 92564368
     border-radius: 8px;
     padding: 16px;
 
@@ -1415,22 +1303,11 @@
   }
 }
 
-<<<<<<< HEAD
-@keyframes subtlePulse {
-  0%,
-  100% {
-    opacity: 1;
-  }
-  50% {
-    opacity: 0.8;
-  }
-=======
 .empty-state {
   text-align: center;
   padding: 40px 20px;
   color: rgba(255, 255, 255, 0.5);
   font-size: 1em;
->>>>>>> 92564368
 }
 
 .documents-section {
